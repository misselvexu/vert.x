--- conflicted
+++ resolved
@@ -18,15 +18,8 @@
 
 import com.fasterxml.jackson.core.JsonGenerator;
 import com.fasterxml.jackson.core.JsonParser;
-<<<<<<< HEAD
+import com.fasterxml.jackson.core.type.TypeReference;
 import com.fasterxml.jackson.databind.*;
-=======
-import com.fasterxml.jackson.core.type.TypeReference;
-import com.fasterxml.jackson.databind.JsonSerializer;
-import com.fasterxml.jackson.databind.ObjectMapper;
-import com.fasterxml.jackson.databind.SerializationFeature;
-import com.fasterxml.jackson.databind.SerializerProvider;
->>>>>>> 08f2ffcd
 import com.fasterxml.jackson.databind.module.SimpleModule;
 
 import java.io.IOException;
@@ -90,18 +83,13 @@
     } catch (Exception e) {
       throw new DecodeException("Failed to decode:" + e.getMessage());
     }
-<<<<<<< HEAD
-    catch (Exception e) {
-      throw new DecodeException("Failed to decode:" + e.getMessage(), e);
-=======
   }
 
   public static <T> T decodeValue(String str, TypeReference<T> type) throws DecodeException {
     try {
       return mapper.readValue(str, type);
     } catch (Exception e) {
-      throw new DecodeException("Failed to decode:" + e.getMessage());
->>>>>>> 08f2ffcd
+      throw new DecodeException("Failed to decode:" + e.getMessage(), e);
     }
   }
 
