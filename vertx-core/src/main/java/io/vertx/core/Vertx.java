--- conflicted
+++ resolved
@@ -108,11 +108,7 @@
   /**
    * The shared data object
    */
-<<<<<<< HEAD
-  @GenIgnore
   @CacheReturn
-=======
->>>>>>> 11d3eee0
   SharedData sharedData();
 
   /**
